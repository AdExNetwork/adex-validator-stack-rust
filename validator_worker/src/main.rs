#![deny(rust_2018_idioms)]
#![deny(clippy::all)]

use clap::{App, Arg};

use adapter::{AdapterTypes, DummyAdapter, EthereumAdapter};
<<<<<<< HEAD
use primitives::adapter::{Adapter, DummyAdapterOptions, KeystoreOptions};
=======
use futures::compat::Future01CompatExt;
use futures::future::try_join_all;
use futures::future::{join, FutureExt, TryFutureExt};
use futures_locks::RwLock;
use primitives::adapter::{Adapter, AdapterOptions, KeystoreOptions};
>>>>>>> 8908f6cb
use primitives::config::{configuration, Config};
use primitives::util::tests::prep_db::{AUTH, IDS};
use primitives::Channel;
use std::ops::Add;
use std::sync::Arc;
use std::time::{Duration, Instant};
use tokio::timer::Delay;
use tokio::util::FutureExt as TokioFutureExt;
use validator_worker::error::ValidatorWorker as ValidatorWorkerError;
use validator_worker::{all_channels, follower, leader, SentryApi};

#[derive(Debug, Clone)]
struct Args<A: Adapter> {
    sentry_url: String,
    config: Config,
    adapter: Arc<RwLock<A>>,
    whoami: String,
}

fn main() {
    let cli = App::new("Validator worker")
        .version("0.1")
        .arg(
            Arg::with_name("config")
                .help("the config file for the validator worker")
                .takes_value(true),
        )
        .arg(
            Arg::with_name("adapter")
                .short("a")
                .help("the adapter for authentication and signing")
                .required(true)
                .default_value("ethereum")
                .possible_values(&["ethereum", "dummy"])
                .takes_value(true),
        )
        .arg(
            Arg::with_name("keystoreFile")
                .short("k")
                .help("path to the JSON Ethereum Keystore file")
                .takes_value(true),
        )
        .arg(
            Arg::with_name("dummyIdentity")
                .short("i")
                .help("the identity to use with the dummy adapter")
                .takes_value(true),
        )
        .arg(
            Arg::with_name("sentryUrl")
                .short("u")
                .help("the URL to the sentry used for listing channels")
                .default_value("http://127.0.0.1:8005")
                .required(true)
                .takes_value(true),
        )
        .arg(
            Arg::with_name("singleTick")
                .short("t")
                .takes_value(false)
                .help("runs the validator in single-tick mode and exis"),
        )
        .get_matches();

    let environment = std::env::var("ENV").unwrap_or_else(|_| "development".into());
    let config_file = cli.value_of("config");
    let config = configuration(&environment, config_file).expect("failed to parse configuration");
    let sentry_url = cli.value_of("sentryUrl").expect("sentry url missing");
    let is_single_tick = cli.is_present("singleTick");

    let adapter = match cli.value_of("adapter").unwrap() {
        "ethereum" => {
            let keystore_file = cli
                .value_of("keystoreFile")
                .expect("unable to get keystore file");
            let keystore_pwd = std::env::var("KEYSTORE_PWD").expect("unable to get keystore pwd");
            let keystore_options = KeystoreOptions {
                keystore_file: keystore_file.to_string(),
                keystore_pwd,
            };
            AdapterTypes::EthereumAdapter(Box::new(
                EthereumAdapter::init(keystore_options, &config).expect("failed to init adapter"),
            ))
        }
        "dummy" => {
<<<<<<< HEAD
            let dummy_identity = cli.value_of("dummyIdentity").unwrap();
            let options = DummyAdapterOptions {
=======
            let dummy_identity = cli
                .value_of("dummyIdentity")
                .expect("unable to get dummyIdentity");
            let options = AdapterOptions::DummAdapter {
>>>>>>> 8908f6cb
                dummy_identity: dummy_identity.to_string(),
                dummy_auth: IDS.clone(),
                dummy_auth_tokens: AUTH.clone(),
            };
            AdapterTypes::DummyAdapter(Box::new(DummyAdapter::init(options, &config)))
        }
        // @TODO exit gracefully
        _ => panic!("We don't have any other adapters implemented yet!"),
    };

    match adapter {
        AdapterTypes::EthereumAdapter(ethadapter) => {
            run(is_single_tick, &sentry_url, &config, *ethadapter)
        }
        AdapterTypes::DummyAdapter(dummyadapter) => {
            run(is_single_tick, &sentry_url, &config, *dummyadapter)
        }
    }
}

fn run<A: Adapter + 'static>(is_single_tick: bool, sentry_url: &str, config: &Config, adapter: A) {
    let sentry_adapter = Arc::new(RwLock::new(adapter.clone()));
    let whoami = adapter.whoami();

    let args = Args {
        sentry_url: sentry_url.to_owned(),
        config: config.to_owned(),
        adapter: sentry_adapter,
        whoami,
    };

    if is_single_tick {
        tokio::run(iterate_channels(args).boxed().compat());
    } else {
        tokio::run(infinite(args).boxed().compat());
    }
}

async fn infinite<A: Adapter + 'static>(args: Args<A>) -> Result<(), ()> {
    loop {
        let arg = args.clone();
        let delay_future =
            Delay::new(Instant::now().add(Duration::from_secs(arg.config.wait_time as u64)));
        let joined = join(iterate_channels(arg), delay_future.compat());
        match joined.await {
            (_, Err(e)) => eprintln!("{}", e),
            _ => println!("finished processing channels"),
        };
    }
}

async fn iterate_channels<A: Adapter + 'static>(args: Args<A>) -> Result<(), ()> {
    let result = all_channels(&args.sentry_url, args.whoami.clone()).await;

    if let Err(e) = result {
        eprintln!("Failed to get channels {}", e);
        return Ok(());
    }

    let channels = result.unwrap();
    let channels_size = channels.len();

    let tick =
        try_join_all(channels.into_iter().map(|channel| {
            validator_tick(args.adapter.clone(), channel, &args.config, &args.whoami)
        }))
        .await;

    if let Err(e) = tick {
        eprintln!("An occurred while processing channels {}", e);
    }

    println!("processed {} channels", channels_size);
    if channels_size >= args.config.max_channels as usize {
        eprintln!(
            "WARNING: channel limit cfg.MAX_CHANNELS={} reached",
            args.config.max_channels
        )
    }

    Ok(())
}

async fn validator_tick<A: Adapter + 'static>(
    adapter: Arc<RwLock<A>>,
    channel: Channel,
    config: &Config,
    whoami: &str,
) -> Result<(), ValidatorWorkerError> {
    let sentry = SentryApi::init(adapter, &channel, &config, true, whoami)?;

    let index = channel
        .spec
        .validators
        .into_iter()
        .position(|v| v.id == *whoami);
    let duration = Duration::from_secs(config.validator_tick_timeout as u64);
    match index {
        Some(0) => {
            if let Err(e) = leader::tick(&sentry)
                .boxed()
                .compat()
                .timeout(duration)
                .compat()
                .await
            {
                return Err(ValidatorWorkerError::Failed(e.to_string()));
            }
        }
        Some(1) => {
            if let Err(e) = follower::tick(&sentry)
                .boxed()
                .compat()
                .timeout(duration)
                .compat()
                .await
            {
                return Err(ValidatorWorkerError::Failed(e.to_string()));
            }
        }
        _ => {
            return Err(ValidatorWorkerError::Failed(
                "validatorTick: processing a channel where we are not validating".to_string(),
            ))
        }
    };
    Ok(())
}<|MERGE_RESOLUTION|>--- conflicted
+++ resolved
@@ -4,15 +4,11 @@
 use clap::{App, Arg};
 
 use adapter::{AdapterTypes, DummyAdapter, EthereumAdapter};
-<<<<<<< HEAD
-use primitives::adapter::{Adapter, DummyAdapterOptions, KeystoreOptions};
-=======
 use futures::compat::Future01CompatExt;
 use futures::future::try_join_all;
 use futures::future::{join, FutureExt, TryFutureExt};
 use futures_locks::RwLock;
 use primitives::adapter::{Adapter, AdapterOptions, KeystoreOptions};
->>>>>>> 8908f6cb
 use primitives::config::{configuration, Config};
 use primitives::util::tests::prep_db::{AUTH, IDS};
 use primitives::Channel;
@@ -98,15 +94,10 @@
             ))
         }
         "dummy" => {
-<<<<<<< HEAD
-            let dummy_identity = cli.value_of("dummyIdentity").unwrap();
-            let options = DummyAdapterOptions {
-=======
             let dummy_identity = cli
                 .value_of("dummyIdentity")
                 .expect("unable to get dummyIdentity");
-            let options = AdapterOptions::DummAdapter {
->>>>>>> 8908f6cb
+            let options = DummyAdapterOptions {
                 dummy_identity: dummy_identity.to_string(),
                 dummy_auth: IDS.clone(),
                 dummy_auth_tokens: AUTH.clone(),
