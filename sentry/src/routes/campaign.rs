--- conflicted
+++ resolved
@@ -1,4 +1,3 @@
-<<<<<<< HEAD
 use crate::{
     success_response, Application, ResponseError,
     db::{
@@ -24,7 +23,6 @@
     str::FromStr,
 };
 use futures::future::join_all;
-=======
 use std::collections::HashMap;
 
 use crate::{
@@ -38,7 +36,7 @@
     sentry::{campaign_create::CreateCampaign, Event, SuccessResponse},
     Campaign,
 };
->>>>>>> 5f0e1c9a
+use crate::routes::campaign::modify_campaign::{get_remaining_for_campaign_from_redis, get_campaigns_remaining_sum};
 
 pub async fn create_campaign<A: Adapter>(
     req: Request<Body>,
@@ -69,7 +67,6 @@
     update_remaining_for_campaign(&app.redis.clone(), campaign.id, campaign.budget).await?;
 
     // insert Campaign
-<<<<<<< HEAD
     match insert_campaign(&app.pool, &campaign).await {
         Err(error) => {
             error!(&app.logger, "{}", &error; "module" => "create_campaign");
@@ -103,71 +100,43 @@
         Ok(false) => Err(error_response),
         _ => Ok(()),
     }?;
-=======
-
-    // match insert_campaign(&app.pool, &campaign).await {
-    //     Err(error) => {
-    //         error!(&app.logger, "{}", &error; "module" => "create_channel");
-
-    //         match error {
-    //             PoolError::Backend(error) if error.code() == Some(&SqlState::UNIQUE_VIOLATION) => {
-    //                 Err(ResponseError::Conflict(
-    //                     "channel already exists".to_string(),
-    //                 ))
-    //             }
-    //             _ => Err(error_response),
-    //         }
-    //     }
-    //     Ok(false) => Err(error_response),
-    //     _ => Ok(()),
-    // }?;
-
-    let create_response = SuccessResponse { success: true };
->>>>>>> 5f0e1c9a
 
     Ok(success_response(serde_json::to_string(&campaign)?))
 }
 
-<<<<<<< HEAD
-// TODO: Double check redis calls
-async fn get_spent_for_campaign(redis: &MultiplexedConnection, id: CampaignId) -> Result<UnifiedNum, ResponseError> {
-    let key = format!("spent:{}", id);
-    // campaignSpent tracks the portion of the budget which has already been spent
-    let campaign_spent = match redis::cmd("GET")
-        .arg(&key)
-        .query_async::<_, Option<String>>(&mut redis.clone())
-        .await
-        {
-            Ok(Some(spent)) => {
-                let res = BigNum::from_str(&spent)?;
-                let res = res.to_u64().ok_or_else(|| {
-                    ResponseError::Conflict("Error while converting BigNum to u64".to_string())
-                })?;
-                Ok(UnifiedNum::from_u64(res))
-            },
-            _ => Ok(UnifiedNum::from_u64(0))
-        };
-
-    campaign_spent
-}
-
-async fn get_remaining_for_campaign_from_redis(redis: &MultiplexedConnection, id: CampaignId) -> Result<UnifiedNum, ResponseError> {
-    let key = format!("remaining:{}", id);
-    let remaining = match redis::cmd("GET")
-        .arg(&key)
-        .query_async::<_, Option<String>>(&mut redis.clone())
-        .await
-         {
-            Ok(Some(remaining)) => {
-                let res = BigNum::from_str(&remaining)?;
-                let res = res.to_u64().ok_or_else(|| {
-                    ResponseError::Conflict("Error while calculating the total remaining amount".to_string())
-                })?;
-                Ok(UnifiedNum::from_u64(res))
-            },
-            _ => Ok(UnifiedNum::from_u64(0))
-        };
-    remaining
+pub async fn modify_campaign(pool: &DbPool, campaign: &Campaign, redis: &MultiplexedConnection) -> Result<bool, ResponseError> {
+    let accounting_spent = get_accounting_spent(pool.clone(), &campaign.creator, &campaign.channel.id()).await?;
+
+    let latest_spendable = fetch_spendable(pool.clone(), &campaign.creator, &campaign.channel.id()).await?;
+
+    let old_remaining = get_remaining_for_campaign_from_redis(&redis, campaign.id).await?;
+    let campaign_spent = campaign.budget.checked_sub(&old_remaining)?;
+
+    let old_remaining = UnifiedNum::from_u64(max(0, old_remaining.to_u64()));
+
+    let new_remaining = campaign.budget.checked_sub(&campaign_spent).ok_or_else(|| {
+        ResponseError::Conflict("Error while subtracting campaign_spent from budget".to_string())
+    })?;
+
+    let diff_in_remaining = new_remaining.checked_sub(&old_remaining).ok_or_else(|| {
+        ResponseError::Conflict("Error while subtracting campaign_spent from budget".to_string())
+    })?;
+
+    update_remaining_for_campaign(&redis, campaign.id, diff_in_remaining).await?;
+
+    // Gets the latest Spendable for this (spender, channelId) pair
+    let total_remaining = get_total_remaining_for_channel(&accounting_spent, &latest_spendable)?;
+    let campaigns_for_channel = get_campaigns_for_channel(&pool, &campaign).await?;
+    let campaigns_remaining_sum = get_campaigns_remaining_sum(&redis, &campaigns_for_channel, &campaign).await?;
+    if campaigns_remaining_sum > total_remaining {
+        return Err(ResponseError::Conflict("Remaining for campaigns exceeds total remaining for channel".to_string()));
+    }
+
+    update_campaign_db(&pool, &campaign).await.map_err(|e| ResponseError::Conflict(e.to_string()))
+
+    // *NOTE*: When updating campaigns make sure sum(campaigns.map(getRemaining)) <= totalDepoisted - totalspent
+    // !WARNING!: totalSpent != sum(campaign.map(c => c.spending)) therefore we must always calculate remaining funds based on total_deposit - lastApprovedNewState.spenders[user]
+    // *NOTE*: To close a campaign set campaignBudget to campaignSpent so that spendable == 0
 }
 
 // tested
@@ -184,88 +153,66 @@
 }
 
 // tested
-fn get_total_remaining_for_channel(accounting_spent: &UnifiedNum, latest_spendable: &Spendable) -> Result<UnifiedNum, ResponseError> {
+fn get_total_remaining_for_channel(accounting_spent: &UnifiedNum, latest_spendable: &Spendable) -> Option<UnifiedNum> {
     let total_deposited = latest_spendable.deposit.total;
 
-    let total_remaining = total_deposited.checked_sub(&accounting_spent).ok_or_else(|| {
-        ResponseError::Conflict("Error while calculating the total remaining amount".to_string())
-    })?;
-    Ok(total_remaining)
-}
-
-async fn get_remaining_for_multiple_campaigns(redis: &MultiplexedConnection, campaigns: &[Campaign], mutated_campaign_id: CampaignId) -> Result<Vec<UnifiedNum>, ResponseError> {
-    let other_campaigns_remaining = campaigns
-        .into_iter()
-        .filter(|c| c.id != mutated_campaign_id)
-        .map(|c| async move {
-            let spent = get_spent_for_campaign(&redis, c.id).await?;
-            let remaining = c.budget.checked_sub(&spent).ok_or_else(|| {
-                ResponseError::Conflict("Error while calculating remaining for mutated campaign".to_string())
-            })?;
-            Ok(remaining)
-        })
-        .collect::<Vec<_>>();
-    let other_campaigns_remaining = join_all(other_campaigns_remaining).await;
-    let other_campaigns_remaining: Result<Vec<UnifiedNum>, _> = other_campaigns_remaining.into_iter().collect();
-    other_campaigns_remaining
-}
-
-
-async fn get_campaigns_remaining_sum(redis: &MultiplexedConnection, campaigns: &[Campaign], mutated_campaign: &Campaign) -> Result<UnifiedNum, ResponseError> {
-    let other_campaigns_remaining = get_remaining_for_multiple_campaigns(&redis, &campaigns, mutated_campaign.id).await?;
-    let sum_of_campaigns_remaining = other_campaigns_remaining
-        .into_iter()
-        .try_fold(UnifiedNum::from_u64(0), |sum, val| sum.checked_add(&val).ok_or(ResponseError::Conflict("Couldn't sum remaining for campaigns".to_string())))?;
-    // Necessary to do it explicitly for current campaign as its budget is not yet updated in DB
-    let spent_for_mutated_campaign = get_spent_for_campaign(&redis, mutated_campaign.id).await?;
-    let remaining_for_mutated_campaign = mutated_campaign.budget.checked_sub(&spent_for_mutated_campaign).ok_or_else(|| {
-        ResponseError::Conflict("Error while calculating remaining for mutated campaign".to_string())
-    })?;
-    sum_of_campaigns_remaining.checked_add(&remaining_for_mutated_campaign).ok_or_else(|| {
-        ResponseError::Conflict("Error while calculating sum for all campaigns".to_string())
-    })?;
-    Ok(sum_of_campaigns_remaining)
-}
-
-pub async fn modify_campaign(pool: &DbPool, campaign: &Campaign, redis: &MultiplexedConnection) -> Result<bool, ResponseError> {
-    let campaign_spent = get_spent_for_campaign(&redis, campaign.id).await?;
-    let accounting_spent = get_accounting_spent(pool.clone(), &campaign.creator, &campaign.channel.id()).await?;
-
-    let latest_spendable = fetch_spendable(pool.clone(), &campaign.creator, &campaign.channel.id()).await?;
-    // Check if we have reached the budget
-    if campaign_spent >= campaign.budget {
-        return Err(ResponseError::FailedValidation("No more budget available for spending".into()));
-    }
-
-    let old_remaining = get_remaining_for_campaign_from_redis(&redis, campaign.id).await?;
-    let old_remaining = UnifiedNum::from_u64(max(0, old_remaining.to_u64()));
-
-    let new_remaining = campaign.budget.checked_sub(&campaign_spent).ok_or_else(|| {
-        ResponseError::Conflict("Error while subtracting campaign_spent from budget".to_string())
-    })?;
-
-    let diff_in_remaining = new_remaining.checked_sub(&old_remaining).ok_or_else(|| {
-        ResponseError::Conflict("Error while subtracting campaign_spent from budget".to_string())
-    })?;
-
-    update_remaining_for_campaign(&redis, campaign.id, diff_in_remaining).await?;
-
-    // Gets the latest Spendable for this (spender, channelId) pair
-    let total_remaining = get_total_remaining_for_channel(&accounting_spent, &latest_spendable)?;
-    let campaigns_for_channel = get_campaigns_for_channel(&pool, &campaign).await?;
-    let campaigns_remaining_sum = get_campaigns_remaining_sum(&redis, &campaigns_for_channel, &campaign).await?;
-    if campaigns_remaining_sum > total_remaining {
-        return Err(ResponseError::Conflict("Remaining for campaigns exceeds total remaining for channel".to_string()));
-    }
-
-    update_campaign_db(&pool, &campaign).await.map_err(|e| ResponseError::Conflict(e.to_string()))
-
-    // *NOTE*: When updating campaigns make sure sum(campaigns.map(getRemaining)) <= totalDepoisted - totalspent
-    // !WARNING!: totalSpent != sum(campaign.map(c => c.spending)) therefore we must always calculate remaining funds based on total_deposit - lastApprovedNewState.spenders[user]
-    // *NOTE*: To close a campaign set campaignBudget to campaignSpent so that spendable == 0
-}
-
-
+    let total_remaining = total_deposited.checked_sub(&accounting_spent);
+    total_remaining
+}
+
+mod modify_campaign {
+    use super::*;
+    pub async fn get_remaining_for_campaign_from_redis(redis: &MultiplexedConnection, id: CampaignId) -> Result<UnifiedNum, ResponseError> {
+        let key = format!("remaining:{}", id);
+        let remaining = match redis::cmd("GET")
+            .arg(&key)
+            .query_async::<_, Option<String>>(&mut redis.clone())
+            .await
+            {
+                Ok(Some(remaining)) => {
+                    let res = BigNum::from_str(&remaining)?;
+                    let res = res.to_u64().ok_or_else(|| {
+                        ResponseError::Conflict("Error while calculating the total remaining amount".to_string())
+                    })?;
+                    Ok(UnifiedNum::from_u64(res))
+                },
+                _ => Ok(UnifiedNum::from_u64(0))
+            };
+        remaining
+    }
+
+    async fn get_remaining_for_multiple_campaigns(redis: &MultiplexedConnection, campaigns: &[Campaign], mutated_campaign_id: CampaignId) -> Result<Vec<UnifiedNum>, ResponseError> {
+        let other_campaigns_remaining = campaigns
+            .into_iter()
+            .filter(|c| c.id != mutated_campaign_id)
+            .map(|c| async move {
+                let remaining = get_remaining_for_campaign_from_redis(&redis, c.id).await?;
+                Ok(remaining)
+            })
+            .collect::<Vec<_>>();
+        let other_campaigns_remaining = join_all(other_campaigns_remaining).await;
+        let other_campaigns_remaining: Result<Vec<UnifiedNum>, _> = other_campaigns_remaining.into_iter().collect();
+        other_campaigns_remaining
+    }
+
+    pub async fn get_campaigns_remaining_sum(redis: &MultiplexedConnection, campaigns: &[Campaign], mutated_campaign: &Campaign) -> Result<UnifiedNum, ResponseError> {
+        let other_campaigns_remaining = get_remaining_for_multiple_campaigns(&redis, &campaigns, mutated_campaign.id).await?;
+        let sum_of_campaigns_remaining = other_campaigns_remaining
+            .into_iter()
+            .try_fold(UnifiedNum::from_u64(0), |sum, val| sum.checked_add(&val).ok_or(ResponseError::Conflict("Couldn't sum remaining for campaigns".to_string())))?;
+
+        // Necessary to do it explicitly for current campaign as its budget is not yet updated in DB
+        let old_remaining_for_mutated_campaign = get_remaining_for_campaign_from_redis(&redis, mutated_campaign.id);
+        let spent_for_mutated_campaign = mutated_campaign.budget.checked_sub(old_remaining_for_mutated_campaign);
+        let new_remaining_for_mutated_campaign = mutated_campaign.budget.checked_sub(&spent_for_mutated_campaign).ok_or_else(|| {
+            ResponseError::Conflict("Error while calculating remaining for mutated campaign".to_string())
+        })?;
+        sum_of_campaigns_remaining.checked_add(&new_remaining_for_mutated_campaign).ok_or_else(|| {
+            ResponseError::Conflict("Error while calculating sum for all campaigns".to_string())
+        })?;
+        Ok(sum_of_campaigns_remaining)
+    }
+}
 
 #[cfg(test)]
 mod test {
@@ -392,7 +339,7 @@
     // test get_remaining_for_campaign_from_redis
 
     // test get_spent_for_campaign
-=======
+}
 pub async fn insert_events<A: Adapter + 'static>(
     req: Request<Body>,
     app: &Application<A>,
@@ -464,5 +411,4 @@
     })?;
 
     Ok(true)
->>>>>>> 5f0e1c9a
 }