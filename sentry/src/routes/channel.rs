--- conflicted
+++ resolved
@@ -1,9 +1,6 @@
 use self::channel_list::ChannelListQuery;
 use crate::middleware::channel::get_channel;
-<<<<<<< HEAD
-=======
 use crate::success_response;
->>>>>>> f55119b3
 use crate::Application;
 use crate::ResponseError;
 use crate::RouteParams;
@@ -11,17 +8,6 @@
 use hex::FromHex;
 use hyper::{Body, Request, Response};
 use primitives::adapter::Adapter;
-<<<<<<< HEAD
-use primitives::{Channel, ChannelId};
-
-
-mod channel_create {
-    use serde::Serialize;
-
-    #[derive(Serialize)]
-    pub(crate) struct ChannelCreateResponse {
-        pub success: bool,
-=======
 use primitives::sentry::SuccessResponse;
 use primitives::{Channel, ChannelId};
 use slog::error;
@@ -60,23 +46,8 @@
         return Err(ResponseError::BadRequest(
             "err occured; please try again later".into(),
         ));
->>>>>>> f55119b3
     }
-}
 
-<<<<<<< HEAD
-pub async fn create_channel<A: Adapter>(req: Request<Body>, app: &Application<A>) -> Result<Response<Body>, ResponseError> {
-    let body = req.into_body().try_concat().await?;
-    let channel = serde_json::from_slice::<Channel>(&body)?;
-    // insert into database
-
-
-    let create_response = channel_create::ChannelCreateResponse {
-        // @TODO get validate_channel response error
-        success: app.adapter.validate_channel(&channel).unwrap_or(false),
-    };
-    let body = serde_json::to_string(&create_response)?.into();
-=======
     let create_response = SuccessResponse { success: true };
 
     Ok(success_response(serde_json::to_string(&create_response)?))
@@ -90,24 +61,10 @@
 
     // @TODO: List all channels returned from the DB
     println!("{:?}", query);
->>>>>>> f55119b3
 
-    Ok(Response::builder().status(200).body(body).unwrap())
+    Err(ResponseError::NotFound)
 }
 
-<<<<<<< HEAD
-pub async fn channel_list(req: Request<Body>) -> Result<Response<Body>, ResponseError> {
-    // @TODO: Get from Config
-    let _channel_find_limit = 5;
-
-    let query =
-        serde_urlencoded::from_str::<ChannelListQuery>(&req.uri().query().unwrap_or(""))?;
-
-    // @TODO: List all channels returned from the DB
-    println!("{:?}", query);
-
-    Err(ResponseError::NotFound)
-=======
 pub async fn last_approved<A: Adapter>(
     req: Request<Body>,
     app: &Application<A>,
@@ -124,24 +81,7 @@
         .header("Content-type", "application/json")
         .body(serde_json::to_string(&channel)?.into())
         .unwrap())
->>>>>>> f55119b3
 }
-
-pub async fn last_approved<A: Adapter>(req: Request<Body>, app: &Application<A>) -> Result<Response<Body>, ResponseError> {
-    // get request params
-    let route_params = req
-        .extensions()
-        .get::<RouteParams>()
-        .expect("request should have route params");
-    let channel_id = ChannelId::from_hex(route_params.index(0))?;
-    let channel = get_channel(&app.pool, &channel_id).await?.unwrap();
-
-    Ok(Response::builder()
-        .header("Content-type", "application/json")
-        .body(serde_json::to_string(&channel)?.into())
-        .unwrap())
-}
-
 
 mod channel_list {
     use chrono::{DateTime, Utc};
