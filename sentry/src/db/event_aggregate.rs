use crate::db::DbPool;
use bb8::RunError;
use bb8_postgres::tokio_postgres::{
    binary_copy::BinaryCopyInWriter,
    types::{ToSql, Type},
    Error,
};
use chrono::{DateTime, Utc};
use futures::pin_mut;
use primitives::{
    sentry::{EventAggregate, MessageResponse},
    validator::{ApproveState, Heartbeat, NewState},
<<<<<<< HEAD
    BigNum, Channel, ChannelId, ValidatorId,
=======
    Address, BigNum, Channel, ChannelId, ValidatorId,
>>>>>>> 299ee672
};
use std::{convert::TryFrom, ops::Add};

pub async fn latest_approve_state(
    pool: &DbPool,
    channel: &Channel,
) -> Result<Option<MessageResponse<ApproveState>>, RunError<bb8_postgres::tokio_postgres::Error>> {
    let connection = pool.get().await?;

    let select = connection.prepare("SELECT \"from\", msg, received FROM validator_messages WHERE channel_id = $1 AND \"from\" = $2 AND msg ->> 'type' = 'ApproveState' ORDER BY received DESC LIMIT 1").await?;
    let rows = connection
        .query(
            &select,
            &[&channel.id, &channel.spec.validators.follower().id],
        )
        .await?;

    rows.get(0)
        .map(MessageResponse::<ApproveState>::try_from)
        .transpose()
        .map_err(RunError::User)
}

pub async fn latest_new_state(
    pool: &DbPool,
    channel: &Channel,
    state_root: &str,
) -> Result<Option<MessageResponse<NewState>>, RunError<bb8_postgres::tokio_postgres::Error>> {
    let connection = pool.get().await?;

    let select = connection.prepare("SELECT \"from\", msg, received FROM validator_messages WHERE channel_id = $1 AND \"from\" = $2 AND msg ->> 'type' = 'NewState' AND msg->> 'stateRoot' = $3 ORDER BY received DESC LIMIT 1").await?;
    let rows = connection
        .query(
            &select,
            &[
                &channel.id,
                &channel.spec.validators.leader().id,
                &state_root,
            ],
        )
        .await?;

    rows.get(0)
        .map(MessageResponse::<NewState>::try_from)
        .transpose()
        .map_err(RunError::User)
}

pub async fn latest_heartbeats(
    pool: &DbPool,
    channel_id: &ChannelId,
    validator_id: &ValidatorId,
) -> Result<Vec<MessageResponse<Heartbeat>>, RunError<bb8_postgres::tokio_postgres::Error>> {
    let connection = pool.get().await?;

    let select = connection.prepare("SELECT \"from\", msg, received FROM validator_messages WHERE channel_id = $1 AND \"from\" = $2 AND msg ->> 'type' = 'Heartbeat' ORDER BY received DESC LIMIT 2").await?;
    let rows = connection
        .query(&select, &[&channel_id, &validator_id])
        .await?;

    rows.iter()
        .map(MessageResponse::<Heartbeat>::try_from)
        .collect::<Result<_, _>>()
        .map_err(RunError::User)
}

pub async fn list_event_aggregates(
    pool: &DbPool,
    channel_id: &ChannelId,
    limit: u32,
    from: &Option<ValidatorId>,
    after: &Option<DateTime<Utc>>,
) -> Result<Vec<EventAggregate>, RunError<bb8_postgres::tokio_postgres::Error>> {
    let (mut where_clauses, mut params) = (vec![], Vec::<&(dyn ToSql + Sync)>::new());
    let id = channel_id.to_string();
    params.push(&id);
    where_clauses.push(format!("channel_id = ${}", params.len()));

    if let Some(from) = from {
        where_clauses.push(format!("earner = '{}'", from.to_string()));
        params.push(&"IMPRESSION");
        where_clauses.push(format!("event_type = ${}", params.len()));
    } else {
        where_clauses.push("earner is NOT NULL".to_string());
    }

    if let Some(after) = after {
        params.push(after);
        where_clauses.push(format!("created > ${}", params.len()));
    }

    let connection = pool.get().await?;

    let where_clause = if !where_clauses.is_empty() {
        where_clauses.join(" AND ").to_string()
    } else {
        "".to_string()
    };
    let statement = format!(
                    "
                        WITH aggregates AS (
                            SELECT
                                channel_id,
                                created,
                                event_type,
                                jsonb_build_object(
                                    'eventCounts',
                                    jsonb_object_agg(
                                        jsonb_build_object(
                                            earner, count
                                        )
                                    ),
                                    'eventPayouts',
                                    jsonb_object_agg(
                                        jsonb_build_object(
                                            earner, payout
                                        )
                                    )
                                )
                                as data
                            FROM event_aggregates WHERE {} GROUP BY channel_id, event_type, created ORDER BY created DESC LIMIT {}
                        ) SELECT channel_id, created, jsonb_object_agg(event_type , data) as events FROM aggregates GROUP BY channel_id, created
                    ", where_clause, limit);

    let stmt = connection.prepare(&statement).await?;
    let rows = connection.query(&stmt, params.as_slice()).await?;

    let event_aggregates = rows.iter().map(EventAggregate::from).collect();

    Ok(event_aggregates)
}

#[derive(Debug)]
struct EventData {
    id: ChannelId,
    event_type: String,
    earner: Option<Address>,
    event_count: BigNum,
    event_payout: BigNum,
}

pub async fn insert_event_aggregate(
    pool: &DbPool,
    channel_id: &ChannelId,
    event: &EventAggregate,
) -> Result<bool, RunError<bb8_postgres::tokio_postgres::Error>> {
    let mut data: Vec<EventData> = Vec::new();

    for (event_type, aggr) in &event.events {
        if let Some(event_counts) = &aggr.event_counts {
            let mut total_event_counts: BigNum = 0.into();
            let mut total_event_payouts: BigNum = 0.into();
            for (earner, event_count) in event_counts {
                let event_payout = aggr.event_payouts[earner].clone();

                data.push(EventData {
                    id: channel_id.to_owned(),
                    event_type: event_type.clone(),
                    earner: Some(*earner),
                    event_count: event_count.to_owned(),
                    event_payout: event_payout.clone(),
                });

                // total sum
                total_event_counts = event_count.add(&total_event_counts);
                total_event_payouts = event_payout.add(total_event_payouts);
            }

            data.push(EventData {
                id: channel_id.to_owned(),
                event_type: event_type.clone(),
                earner: None,
                event_count: total_event_counts,
                event_payout: total_event_payouts,
            });
        }
    }

    let connection = pool.get().await?;

    let mut err: Option<Error> = None;
    let sink = connection.copy_in("COPY event_aggregates(channel_id, created, event_type, count, payout, earner) FROM STDIN BINARY").await?;

    let created = Utc::now(); // time discrepancy

    let writer = BinaryCopyInWriter::new(
        sink,
        &[
            Type::VARCHAR,
            Type::TIMESTAMPTZ,
            Type::VARCHAR,
            Type::VARCHAR,
            Type::VARCHAR,
            Type::VARCHAR,
        ],
    );
    pin_mut!(writer);
    for item in data {
        if let Err(e) = writer
            .as_mut()
            .write(&[
                &item.id,
                &created,
                &item.event_type,
                &item.event_count,
                &item.event_payout,
                &item.earner,
            ])
            .await
        {
            err = Some(e);
            break;
        }
    }

    match err {
        Some(e) => Err(bb8::RunError::from(e)),
        None => {
            writer.finish().await?;
            Ok(true)
        }
    }
}<|MERGE_RESOLUTION|>--- conflicted
+++ resolved
@@ -10,11 +10,7 @@
 use primitives::{
     sentry::{EventAggregate, MessageResponse},
     validator::{ApproveState, Heartbeat, NewState},
-<<<<<<< HEAD
-    BigNum, Channel, ChannelId, ValidatorId,
-=======
     Address, BigNum, Channel, ChannelId, ValidatorId,
->>>>>>> 299ee672
 };
 use std::{convert::TryFrom, ops::Add};
 
