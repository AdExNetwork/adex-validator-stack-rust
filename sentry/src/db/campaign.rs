use crate::db::{DbPool, PoolError};
use primitives::{Campaign, CampaignId};
use tokio_postgres::types::Json;

pub async fn insert_campaign(pool: &DbPool, campaign: &Campaign) -> Result<bool, PoolError> {
    let client = pool.get().await?;
    let ad_units = Json(campaign.ad_units.clone());
    let stmt = client.prepare("INSERT INTO campaigns (id, channel_id, channel, creator, budget, validators, title, pricing_bounds, event_submission, ad_units, targeting_rules, created, active_from, active_to) values ($1, $2, $3, $4, $5, $6, $7, $8, $9, $10, $11, $12, $13, $14)").await?;
    let row = client
        .execute(
            &stmt,
            &[
                &campaign.id,
                &campaign.channel.id(),
                &campaign.channel,
                &campaign.creator,
                &campaign.budget,
                &campaign.validators,
                &campaign.title,
                &campaign.pricing_bounds,
                &campaign.event_submission,
                &ad_units,
                &campaign.targeting_rules,
                &campaign.created,
                &campaign.active.from,
                &campaign.active.to,
            ],
        )
        .await?;

    let inserted = row == 1;
    Ok(inserted)
}

/// ```text
/// SELECT id, channel, creator, budget, validators, title, pricing_bounds, event_submission, ad_units, targeting_rules, created, active_from, active_to FROM campaigns
/// WHERE id = $1
/// ```
<<<<<<< HEAD
pub async fn fetch_campaign(pool: &DbPool, campaign: &Campaign) -> Result<Campaign, PoolError> {
=======
pub async fn fetch_campaign(
    pool: DbPool,
    campaign: &CampaignId,
) -> Result<Option<Campaign>, PoolError> {
>>>>>>> 5f0e1c9a
    let client = pool.get().await?;
    let statement = client.prepare("SELECT id, channel, creator, budget, validators, title, pricing_bounds, event_submission, ad_units, targeting_rules, created, active_from, active_to FROM campaigns WHERE id = $1").await?;

    let row = client.query_opt(&statement, &[&campaign]).await?;

    Ok(row.as_ref().map(Campaign::from))
}

pub async fn get_campaigns_for_channel(
    pool: &DbPool,
    campaign: &Campaign,
) -> Result<Vec<Campaign>, PoolError> {
    let client = pool.get().await?;
    let statement = client.prepare("SELECT id, channel, creator, budget, validators, title, pricing_bounds, event_submission, ad_units, targeting_rules, created, active_from, active_to FROM campaigns WHERE channel_id = $1").await?;

    let rows = client.query(&statement, &[&campaign.channel.id()]).await?;

    let campaigns = rows.iter().map(Campaign::from).collect();

    Ok(campaigns)
}

pub async fn campaign_exists(pool: &DbPool, campaign: &Campaign) -> Result<bool, PoolError> {
    let client = pool.get().await?;
    let statement = client
        .prepare("SELECT EXISTS(SELECT 1 FROM campaigns WHERE id = $1)")
        .await?;

    let row = client.execute(&statement, &[&campaign.id]).await?;

    let exists = row == 1;
    Ok(exists)
}

// TODO: Test for campaign ad_units
pub async fn update_campaign(pool: &DbPool, campaign: &Campaign) -> Result<bool, PoolError> {
    let client = pool.get().await?;
    let statement = client
        .prepare("UPDATE campaigns SET budget = $1, validators = $2, title = $3, pricing_bounds = $4, event_submission = $5, ad_units = $6, targeting_rules = $7 WHERE id = $8")
        .await?;

    let row = client
        .execute(
            &statement,
            &[
                &campaign.budget,
                &campaign.validators,
                &campaign.title,
                &campaign.pricing_bounds,
                &campaign.event_submission,
                &campaign.ad_units,
                &campaign.targeting_rules,
                &campaign.id,
            ],
        )
        .await?;

    let exists = row == 1;
    Ok(exists)
}

#[cfg(test)]
mod test {
    use primitives::util::tests::prep_db::DUMMY_CAMPAIGN;

    use crate::db::tests_postgres::{setup_test_migrations, DATABASE_POOL};

    use super::*;

    #[tokio::test]
    async fn it_inserts_and_fetches_campaign() {
        let database = DATABASE_POOL.get().await.expect("Should get a DB pool");

        setup_test_migrations(database.pool.clone())
            .await
            .expect("Migrations should succeed");

        let campaign_for_testing = DUMMY_CAMPAIGN.clone();

        let non_existent_campaign = fetch_campaign(database.pool.clone(), &campaign_for_testing.id)
            .await
            .expect("Should fetch successfully");

        assert_eq!(None, non_existent_campaign);

        let is_inserted = insert_campaign(&database.pool, &campaign_for_testing)
            .await
            .expect("Should succeed");

        assert!(is_inserted);

<<<<<<< HEAD
        let exists = campaign_exists(&database.pool, &campaign_for_testing)
            .await
            .expect("Should succeed");
        assert!(exists);

        let fetched_campaign = fetch_campaign(&database.pool, &campaign_for_testing)
=======
        let fetched_campaign = fetch_campaign(database.pool.clone(), &campaign_for_testing.id)
>>>>>>> 5f0e1c9a
            .await
            .expect("Should fetch successfully");

        assert_eq!(Some(campaign_for_testing), fetched_campaign);
    }
}<|MERGE_RESOLUTION|>--- conflicted
+++ resolved
@@ -36,14 +36,10 @@
 /// SELECT id, channel, creator, budget, validators, title, pricing_bounds, event_submission, ad_units, targeting_rules, created, active_from, active_to FROM campaigns
 /// WHERE id = $1
 /// ```
-<<<<<<< HEAD
-pub async fn fetch_campaign(pool: &DbPool, campaign: &Campaign) -> Result<Campaign, PoolError> {
-=======
 pub async fn fetch_campaign(
     pool: DbPool,
     campaign: &CampaignId,
 ) -> Result<Option<Campaign>, PoolError> {
->>>>>>> 5f0e1c9a
     let client = pool.get().await?;
     let statement = client.prepare("SELECT id, channel, creator, budget, validators, title, pricing_bounds, event_submission, ad_units, targeting_rules, created, active_from, active_to FROM campaigns WHERE id = $1").await?;
 
@@ -135,16 +131,12 @@
 
         assert!(is_inserted);
 
-<<<<<<< HEAD
         let exists = campaign_exists(&database.pool, &campaign_for_testing)
             .await
             .expect("Should succeed");
         assert!(exists);
 
-        let fetched_campaign = fetch_campaign(&database.pool, &campaign_for_testing)
-=======
         let fetched_campaign = fetch_campaign(database.pool.clone(), &campaign_for_testing.id)
->>>>>>> 5f0e1c9a
             .await
             .expect("Should fetch successfully");
 
