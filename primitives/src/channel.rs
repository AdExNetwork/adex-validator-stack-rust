--- conflicted
+++ resolved
@@ -197,12 +197,9 @@
 #[cfg(feature = "postgres")]
 pub mod postgres {
     use super::ChannelId;
-<<<<<<< HEAD
     use super::{Channel, ChannelSpec};
     use bb8_postgres::tokio_postgres::{types::Json, Row};
-=======
     use bytes::BytesMut;
->>>>>>> b672127a
     use hex::FromHex;
     use postgres_types::{FromSql, IsNull, ToSql, Type};
     use std::error::Error;
@@ -222,7 +219,6 @@
         }
     }
 
-<<<<<<< HEAD
     impl From<&Row> for Channel {
         fn from(row: &Row) -> Self {
             Self {
@@ -233,7 +229,9 @@
                 valid_until: row.get("valid_until"),
                 spec: row.get::<_, Json<ChannelSpec>>("spec").0,
             }
-=======
+        }
+    }
+
     impl ToSql for ChannelId {
         fn to_sql(
             &self,
@@ -257,7 +255,6 @@
             let string = format!("0x{}", hex::encode(self));
 
             <String as ToSql>::to_sql_checked(&string, ty, out)
->>>>>>> b672127a
         }
     }
 }