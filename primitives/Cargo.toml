[package]
name = "primitives"
version = "0.1.0"
authors = ["Lachezar Lechev <lachezar@adex.network>, Omidiora Samuel <sam@adex.network>"]
edition = "2018"

[features]
postgres = ["postgres-types", "bytes", "tokio-postgres", "postgres_array"]

[dependencies]
# (De)Serialization
serde = { version = "^1.0", features = ['derive'] }
serde_json = "1.0"
serde-hex = "0.1.0"
serde_millis = "0.1.1"
# Used prefixes on field for targeting::Input
serde_with = "1.6"
# Configuration
toml = "0.5"
# Logging
slog = { version = "^2.5.2" , features = ["max_level_trace"] }
slog-term = "^2.4.2"
slog-async = "^2.3.0"
# Domain
thiserror = "^1.0"
chrono = { version = "0.4", features = ["serde"] }
time = "0.1.42"
# Macro for easier derive of Display & FromStr
parse-display = "^0.4.1"
# CID & multihash / multibase
cid = "0.6"
hex = "0.4"
merkletree = "0.10.0"
tiny-keccak = "1.5"
rust-crypto = "0.2"
url = { version = "=2.2", features = ["serde"]}
# Numbers - BigNum, Numbers, Traits and Derives
num-bigint = { version = "^0.3", features = ["serde"] }
num = "0.3"
num-traits = "0.2"
num-derive = "0.3"
# Fixtures
fake = { version = "^1.3", features = ["chrono"] }
rand = "^0.8"
# postgres feature
<<<<<<< HEAD
postgres-types = { version = "0.1.0", optional = true }
bytes = { version = "0.5", optional = true }
tokio-postgres = { version = "0.5.1", optional = true, features = ["with-chrono-0_4", "with-serde_json-1"] }
postgres_array = { version = "0.11.0", optional = true } 
=======
postgres-types = { version = "0.2.0", features = ["with-serde_json-1"], optional = true }
bytes = { version = "^1", optional = true }
tokio-postgres = { version = "0.7", optional = true, features = ["with-chrono-0_4", "with-serde_json-1"] }
>>>>>>> 7ddaa73e

# Futures
futures = "0.3"
async-trait = "0.1"
# Other
lazy_static = "1.4.0"

[dev-dependencies]
pretty_assertions = "^0.6"<|MERGE_RESOLUTION|>--- conflicted
+++ resolved
@@ -5,7 +5,7 @@
 edition = "2018"
 
 [features]
-postgres = ["postgres-types", "bytes", "tokio-postgres", "postgres_array"]
+postgres = ["postgres-types", "bytes", "tokio-postgres"]
 
 [dependencies]
 # (De)Serialization
@@ -43,16 +43,9 @@
 fake = { version = "^1.3", features = ["chrono"] }
 rand = "^0.8"
 # postgres feature
-<<<<<<< HEAD
-postgres-types = { version = "0.1.0", optional = true }
-bytes = { version = "0.5", optional = true }
-tokio-postgres = { version = "0.5.1", optional = true, features = ["with-chrono-0_4", "with-serde_json-1"] }
-postgres_array = { version = "0.11.0", optional = true } 
-=======
 postgres-types = { version = "0.2.0", features = ["with-serde_json-1"], optional = true }
 bytes = { version = "^1", optional = true }
 tokio-postgres = { version = "0.7", optional = true, features = ["with-chrono-0_4", "with-serde_json-1"] }
->>>>>>> 7ddaa73e
 
 # Futures
 futures = "0.3"
